--- conflicted
+++ resolved
@@ -60,11 +60,7 @@
 from pywcmp.ats import TestSuiteError, WMOCoreMetadataProfileTestSuite13
 from pywcmp.util import (get_cli_common_options, get_codelists, nspath_eval,
                          parse_time_position, setup_logger, urlopen_, check_url,
-<<<<<<< HEAD
                          get_string_or_anchor_value, get_string_or_anchor_values)
-=======
-                         get_string_or_anchor_values)
->>>>>>> 674c11a1
 
 LOGGER = logging.getLogger(__name__)
 # round percentages to x decimal places
@@ -380,7 +376,6 @@
                     score += 1
                     LOGGER.debug(f'Found {len(linkages)} online resource linkage(s)')
                 else:
-<<<<<<< HEAD
                     comments.append('Resource transferOption link not found for WMOEssential data')
 
         return name, total, score, comments
@@ -464,9 +459,6 @@
             LOGGER.debug('All keywords have a thesaurus definition')
         else:
             comments.append('Found keywords without thesaurus')
-=======
-                    comments.append('Resource transferOption link not found for WMOEssential data.')
->>>>>>> 674c11a1
 
         return name, total, score, comments
 
@@ -768,10 +760,7 @@
             'kpi_003',
             'kpi_004',
             'kpi_005',
-<<<<<<< HEAD
             'kpi_006',
-=======
->>>>>>> 674c11a1
             'kpi_007',
             'kpi_008',
             'kpi_010',
@@ -780,20 +769,12 @@
         ]
 
         kpis_to_run = known_kpis
-<<<<<<< HEAD
-        if kpi != 0:
-            selected_kpi = f'kpi_{kpi:03}'
-            if selected_kpi not in known_kpis:
-                raise click.UsageError(f'Invalid KPI number - {selected_kpi} is not in {known_kpis}')
-=======
-
         if kpi != 0:
             selected_kpi = f'kpi_{kpi:03}'
             if selected_kpi not in known_kpis:
                 msg = f'Invalid KPI number: {selected_kpi} is not in {known_kpis}'
                 LOGGER.error(msg)
                 raise ValueError(msg)
->>>>>>> 674c11a1
             else:
                 kpis_to_run = [selected_kpi]
 
@@ -851,15 +832,8 @@
               help='Path to XML file')
 @click.option('--summary', '-s', is_flag=True, default=False,
               help='Provide summary of KPI test results')
-<<<<<<< HEAD
-@click.option('--url', '-u',
-              help='URL of XML file')
-@click.option('--kpi', '-k', default=0,
-              help='KPI to run, default is all')
-=======
 @click.option('--url', '-u', help='URL of XML file')
 @click.option('--kpi', '-k', default=0, help='KPI to run, default is all')
->>>>>>> 674c11a1
 def validate(ctx, file_, summary, url, kpi, logfile, verbosity):
     """run key performance indicators"""
 
@@ -880,15 +854,11 @@
 
     kpis = WMOCoreMetadataProfileKeyPerformanceIndicators(exml)
 
-<<<<<<< HEAD
-    kpis_results = kpis.evaluate(kpi)
-=======
     try:
         kpis_results = kpis.evaluate(kpi)
     except ValueError:
         raise click.UsageError(f'Invalid KPI {kpi}')
->>>>>>> 674c11a1
-
+  
     if not summary:
         click.echo(json.dumps(kpis_results, indent=4))
     else:
